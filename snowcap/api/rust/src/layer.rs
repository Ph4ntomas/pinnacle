--- conflicted
+++ resolved
@@ -18,13 +18,8 @@
 use crate::{
     BlockOnTokio,
     client::Client,
-<<<<<<< HEAD
     input::{KeyEvent, Modifiers},
-    widget::{Program, WidgetDef, WidgetId, WidgetMessage},
-=======
-    input::Modifiers,
     widget::{self, Program, WidgetDef, WidgetId, WidgetMessage},
->>>>>>> 8d336518
 };
 
 // TODO: change to bitflag
@@ -282,7 +277,21 @@
         let _ = self.msg_sender.send(message);
     }
 
-<<<<<<< HEAD
+    /// Sends an [`Operation`] to this Layer.
+    ///
+    /// [`Operation`]: widget::operation::Operation
+    pub fn operate(&self, operation: widget::operation::Operation) {
+        if let Err(status) = Client::layer()
+            .operate_layer(OperateLayerRequest {
+                layer_id: self.id.to_inner(),
+                operation: Some(operation.into()),
+            })
+            .block_on_tokio()
+        {
+            error!("Failed to send operation to {self:?}: {status}");
+        }
+    }
+
     /// Do something when a key event is received
     pub fn on_key_event(
         &self,
@@ -310,21 +319,6 @@
                 on_event(handle.clone(), event);
             }
         });
-=======
-    /// Sends an [`Operation`] to this Layer.
-    ///
-    /// [`Operation`]: widget::operation::Operation
-    pub fn operate(&self, operation: widget::operation::Operation) {
-        if let Err(status) = Client::layer()
-            .operate_layer(OperateLayerRequest {
-                layer_id: self.id.to_inner(),
-                operation: Some(operation.into()),
-            })
-            .block_on_tokio()
-        {
-            error!("Failed to send operation to {self:?}: {status}");
-        }
->>>>>>> 8d336518
     }
 
     /// Do something on key press.
